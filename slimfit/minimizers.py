from __future__ import annotations

import abc
import time
import warnings
from dataclasses import asdict
from functools import reduce, cached_property
from operator import or_
from typing import Optional, Any

import numpy as np
from scipy.optimize import minimize
from sympy import Symbol
from tqdm.auto import trange

from slimfit import Model, NumExprBase
from slimfit.fitresult import FitResult
from slimfit.loss import Loss, LogSumLoss
from slimfit.objective import ScipyObjective, pack, unpack, ScipyEMObjective

# from slimfit.models import NumericalModel
from slimfit.operations import Mul
from slimfit.parameter import Parameters, Parameter
from slimfit.utils import get_bounds, intersecting_component_symbols

# TODO parameter which needs to be inferred / set somehow
STATE_AXIS = -2


# dataclass?
class Minimizer(metaclass=abc.ABCMeta):
    def __init__(
        self,
        model: Model,
        parameters: Parameters,
        loss: Loss,
        xdata: dict[str, np.ndarray],
        ydata: dict[str, np.ndarray],
    ):
        self.model = model
        self.loss = loss
        self.xdata = xdata
        self.ydata = ydata
        self.parameters = parameters

    # subset of parameters which are fixed
    # TODO dont think they need to be cached
    # and probaby we should use self.parameters.free / self.parameters.fixed
    @cached_property
    def fixed_parameters(self) -> Parameters:
        return Parameters([p for p in self.parameters if p.fixed])

    @cached_property
    def free_parameters(self) -> Parameters:
        return Parameters([p for p in self.parameters if not p.fixed])

    @property
    def guess(self) -> dict[str, np.ndarray]:
        # todo also on self.parameters.guess
        raise NotImplementedError("Use `free_parameters.guess")

        print("guess on minimizer")
        for p in self.parameters:
            print(p.name, p.fixed)

        return {p.name: np.asarray(p.guess) for p in self.parameters if not p.fixed}

    def get_bounds(self) -> list[tuple[float | None, float | None]] | None:
        bounds = []
        for p in self.free_parameters:
            size = np.prod(p.shape, dtype=int)
            bounds += [(p.lower_bound, p.upper_bound)] * size

        if all((None, None) == b for b in bounds):
            return None
        else:
            return bounds

    @abc.abstractmethod
    def execute(self, **minimizer_options) -> FitResult:
        ...


class ScipyMinimizer(Minimizer):
    def __init__(self, *args, **kwargs):
        super().__init__(*args, **kwargs)
        param_shapes = {p.name: p.shape for p in self.free_parameters}
        self.objective = ScipyObjective(
            model=self.model.numerical,
            loss=self.loss,
            xdata=self.xdata | self.fixed_parameters.guess,
            ydata=self.ydata,
            shapes=param_shapes,
        )

    def execute(self, **minimizer_options):
        x = pack(self.free_parameters.guess.values())

        result = minimize(
            self.objective,
            x,
            bounds=self.get_bounds(),
            options=self.rename_options(minimizer_options),
        )

        gof_qualifiers = {
            "loss": result["fun"],
        }

        parameter_values = unpack(result.x, self.objective.shapes)
        result_dict = dict(
            fit_parameters=parameter_values,
            fixed_parameters=self.fixed_parameters.guess,
            gof_qualifiers=gof_qualifiers,
            guess=self.free_parameters.guess,
            base_result=result,
        )

        # todo pass to superclass generalize fitresult function
        return FitResult(**result_dict)

    def rename_options(self, options: dict[str, Any]) -> dict[str, Any]:
        # todo parse options more generally
        rename = [("max_iter", "maxiter")]

        out = options.copy()
        out.pop("stop_loss", None)
        return out


# should take an optional CompositeNumExpr which returns the posterior
# todo refactor to EM Optimizer?
class LikelihoodOptimizer(Minimizer):
    """
    Assumed `loss` is `LogLoss`

    """

    def __init__(self, *args, **kwargs):
        super().__init__(*args, **kwargs)
        if not isinstance(self.loss, LogSumLoss):
            warnings.warn("Using non-log loss in likelihood optimizer")
        param_shapes = {p.name: p.shape for p in self.free_parameters}
        # TODO rename and generalize?
        self.objective = ScipyObjective(
            model=self.model.numerical,
            loss=self.loss,
            xdata=self.xdata | self.fixed_parameters.guess,
            ydata=self.ydata,
            shapes=param_shapes,
        )

    def execute(self, max_iter=250, patience=5, stop_loss=1e-7, verbose=True) -> FitResult:
        # parameters which needs to be passed / inferred
        # Split top-level multiplications in the model as they can be optimized in log likelihood independently
        # TODO model should have this as property / method
        components: list[tuple[Symbol, NumExprBase]] = []  # todo tuple LHS as variable
        for lhs, rhs in self.model.numerical.items():
            if isinstance(rhs, Mul):
                components += [(lhs, elem) for elem in rhs.values()]
            else:
                components.append((lhs, rhs))

        # Find the sets of components which have common parameters and thus need to be optimized together
        sub_models = intersecting_component_symbols(components, self.free_parameters.symbols)

        # Remove sub models without symbols
        sub_models = [m for m in sub_models if m.symbols]

        pbar = trange(max_iter, disable=not verbose)
        t0 = time.time()

        parameters_current = self.free_parameters.guess  # initialize parameters
        prev_loss = 0.0
        no_progress = 0
        base_result = {}
        for i in pbar:
            y_model = self.model(**parameters_current, **self.xdata, **self.fixed_parameters.guess)
            loss = self.loss(self.ydata, y_model)

            # posterior dict has values with shapes equal to y_model
            # which is (dataopints, states, 1)
            posterior = {k: v / v.sum(axis=STATE_AXIS, keepdims=True) for k, v in y_model.items()}

            # dictionary of new parameter values for in this iteration
            parameters_step = {}
            common_kwargs = dict(
                loss=self.loss,
                xdata=self.xdata,
                ydata=self.ydata,
                posterior=posterior,
            )
            for sub_model in sub_models:
                # At the moment we assume all callables in the sub models to be MatrixCallables
                # determine the kind
<<<<<<< HEAD
                kinds = [getattr(c, 'kind', None) for c in sub_model.values()]
=======
                kinds = [getattr(c, "kind", None) for c in sub_model.values()]
>>>>>>> 6f6e7551
                # Filter the general list of parameters to reduce it down to the parameters
                # this model accepts
                # the sub model also needs to the fixed parameters to correctly be able to
                # call the model; GMM also needs it for finding sigma
                sub_parameters = sub_model.filter_parameters(self.parameters)
                if all(k == "constant" for k in kinds):
                    # Constant optimizer doesnt use loss, xdata, ydata,
                    opt = ConstantOptimizer(sub_model, sub_parameters, **common_kwargs)
                    parameters = opt.step()
                elif all(k == "gmm" for k in kinds) and not sub_parameters.has_bounds:
                    # Loss is not used for GMM optimizer step
                    opt = GMMOptimizer(sub_model, sub_parameters, **common_kwargs)
                    parameters = opt.step()
                else:
                    # Previous code:
                    # updated_parameters = [
                    #     Parameter(**(asdict(p) | {"guess": parameters_current.get(p.name) or self.fixed_parameters.guess[p.name]  }))
                    #     for p in sub_parameters
                    # ]

                    # New; needs improvement as it accesses `_names`
                    current_sub = {
                        k: v for k, v in parameters_current.items() if k in sub_parameters._names
                    }
                    updated_parameters = sub_parameters.update_guess(current_sub)

                    # todo loss is not used; should be EM loss while the main loop uses Log likelihood loss
                    opt = ScipyEMOptimizer(sub_model, updated_parameters, **common_kwargs)

                    scipy_result = opt.execute()
                    parameters = scipy_result.fit_parameters
                    base_result["scipy"] = scipy_result

                # collect parameters of this sub_model into parameters dict
                parameters_step |= parameters

            # update for next iteration
            parameters_current = parameters_step

            # loss
            improvement = prev_loss - loss
            prev_loss = loss
            pbar.set_postfix({"improvement": improvement})

            if np.isnan(improvement):
                break
            elif improvement < stop_loss:
                no_progress += 1
            else:
                no_progress = 0

            if no_progress > patience:
                break

        tdelta = time.time() - t0
        gof_qualifiers = {
            "loss": loss,
            "log_likelihood": -loss,
            "n_iter": i + 1,
            "elapsed": tdelta,
            "iter/s": (i + 1) / tdelta,
        }

        result = FitResult(
            fit_parameters=parameters_current,
            fixed_parameters=self.fixed_parameters.guess,
            gof_qualifiers=gof_qualifiers,
            guess=self.free_parameters.guess,
            base_result=base_result,
        )

        return result


class EMOptimizer(Minimizer):
    def __init__(
        self,
        model: Model,
        parameters: list[Parameter] | Parameters,  # Parameters?
        loss: Loss,
        xdata: dict[str, np.array],
        ydata: dict[str, np.array],
        posterior: dict[str, np.array],
    ):
        self.posterior = posterior
        super().__init__(
            model=model,
            parameters=parameters,
            loss=loss,
            xdata=xdata,
            ydata=ydata,
        )

    @abc.abstractmethod
    def step(self) -> dict[str, float]:
        return {}

    def execute(self, max_iter=250, patience=5, stop_loss=1e-7, verbose=True) -> FitResult:
        raise NotImplementedError("Not yet")
        pbar = trange(max_iter, disable=not verbose)
        t0 = time.time()

        parameters_current = self.guess  # initialize parameters
        prev_loss = 0.0
        no_progress = 0
        # cache dict?
        for i in pbar:
            eval = self.model(**parameters_current)
            loss = self.loss(self.ydata, eval)

            parameters_step = self.step()

            # update parameters for next iteration
            parameters_current = parameters_step

            # Check improvement of loss
            improvement = prev_loss - loss
            prev_loss = loss
            pbar.set_postfix({"improvement": improvement})
            if np.isnan(improvement):
                break
            elif improvement < stop_loss:
                no_progress += 1
            else:
                no_progress = 0

            if no_progress > patience:
                break

        tdelta = time.time() - t0
        gof_qualifiers = {
            "loss": loss,
            "log_likelihood": -loss,
            "n_iter": i,
            "elapsed": tdelta,
            "iter/s": tdelta / i,
        }

        result = FitResult(
            fit_parameters=parameters_current,
            fixed_parameters=self.model.fixed_parameters.guess,
            gof_qualifiers=gof_qualifiers,
            guess=self.guess,
            # model=self.model,
            # data={**self.xdata, **self.ydata},
        )

        return result


class GMMOptimizer(EMOptimizer):
    """optimizes parameter values of GMM (sub) model
    doesnt use guess directly but instead finds next values for parmater from posterior probabilities

    rhs of model should all be GMM CompositeNumExprs

    """

    # TODO create `step` method which only does one step', execute should be full loop

    def step(self) -> dict[str, float]:
        parameters = {}  # output parameters dictionary

        # All symbols in all 'mu' expressions, then take intersection
        mu_symbols = set.union(*(rhs["mu"].symbols for rhs in self.model.values()))
        mu_symbols &= self.free_parameters.symbols

        # take only the mu symbos in the set of symbols designated as parameters
        mu_parameters = mu_symbols
        # mu_parameters = reduce(
        #     or_, [rhs["mu"].free_parameters.keys() for rhs in self.model.values()]
        # )
        for mu_symbol in mu_parameters:
            num, denom = 0.0, 0.0
            for lhs, gmm_rhs in self.model.items():
                # check if the current mu parameter in this GMM
                if mu_symbol in gmm_rhs["mu"].symbols:
                    col, state_index = gmm_rhs["mu"].index(mu_symbol)
                    T_i = np.take(self.posterior[str(lhs)], state_index, axis=STATE_AXIS)

                    # independent data should be given in the same shape as T_i
                    # which is typically (N, 1), to be sure shapes match we reshape independent data
                    # data = self.xdata[gmm_rhs['x'].name]
                    num += np.sum(T_i * self.xdata[gmm_rhs["x"].name].reshape(T_i.shape))
                    denom += np.sum(T_i)

            parameters[mu_symbol.name] = num / denom

        sigma_symbols = set.union(*(rhs["sigma"].symbols for rhs in self.model.values()))
        sigma_symbols &= self.free_parameters.symbols

        # sigma_parameters = reduce(
        #     or_, [rhs["sigma"].free_parameters.keys() for rhs in self.model.values()]
        # )
        for sigma_symbol in sigma_symbols:
            num, denom = 0.0, 0.0
            # LHS in numerical models are `str` (at the moment)
            for lhs, gmm_rhs in self.model.items():
                # check if the current sigma parameter in this GMM
                if sigma_symbol in gmm_rhs["sigma"].symbols:
                    col, state_index = gmm_rhs["sigma"].index(sigma_symbol)

                    T_i = np.take(self.posterior[str(lhs)], state_index, axis=STATE_AXIS)

                    # Indexing of the MatrixExpr returns elements of its expr
                    mu_name: str = gmm_rhs["mu"][col, state_index].name

                    # Take the corresponding value from the current parameters dict, if its not
                    # there, it must be in the fixed parameters of the model
                    try:
                        mu_value = parameters[mu_name]
                    except KeyError:
                        mu_value = self.fixed_parameters.guess[mu_name]

                    num += np.sum(
                        T_i * (self.xdata[gmm_rhs["x"].name].reshape(T_i.shape) - mu_value) ** 2
                    )

                    denom += np.sum(T_i)

            parameters[sigma_symbol.name] = np.sqrt(num / denom)

        return parameters


class ConstantOptimizer(EMOptimizer):

    """
    model is of form {Probability(px): Matrix[[<parameters>]] ...} where all matrix elements are just scalar parameters.
    """

    def step(self) -> dict[str, float]:
        parameters = {}
        # for p_name in self.model.free_parameters:
        for parameter in self.free_parameters:
            num, denom = 0.0, 0.0
            for lhs, rhs in self.model.items():
                # rhs is of type MatrixNumExpr
                if parameter.symbol in rhs.symbols:
                    # Shapes of RHS matrices is (N_states, 1), find index with .index(name)
                    state_index, _ = rhs.index(parameter.symbol)
                    T_i = np.take(self.posterior[str(lhs)], state_index, axis=STATE_AXIS)
                    num_i, denom_i = T_i.sum(), T_i.size

                    num += num_i
                    denom += denom_i
            parameters[parameter.name] = num / denom

        return parameters


class ScipyEMOptimizer(EMOptimizer):
    # TODO this is an abstract method
    def step(self):
        ...

    def execute(self, **minimizer_options):
        param_shapes = {p.name: p.shape for p in self.free_parameters}

        # x = self.model.parameters.pack(self.guess)
        # x = np.array([self.guess[p_name] for p_name in self.parameter_names])
        # options = {"method": "SLSQP"} | minimizer_options

        objective = ScipyEMObjective(
            model=self.model,
            loss=self.loss,  # not used currently
            xdata=self.xdata | self.fixed_parameters.guess,
            posterior=self.posterior,
            shapes=param_shapes,
        )

        x = pack(self.free_parameters.guess.values())
        options = minimizer_options
        # bounds = self.model.free_parameters.get_bounds()
        # todo what if users wants different bounds to pass to the minimizer?
        # perhaps that should also be passed, same as guess?
        # what about the pack / unpack?
        result = minimize(
            objective,
            x,
            # args=(self.model, self.loss, self.posterior),
            # args=(self.parameter_names, self.xdata, self.posterior, self.model, self.loss,),
            bounds=self.get_bounds(),
            **options,
        )

        gof_qualifiers = {
            "loss": result["fun"],
        }

        parameter_values = unpack(result.x, param_shapes)

        result_dict = dict(
            fit_parameters=parameter_values,
            fixed_parameters=self.fixed_parameters.guess,
            gof_qualifiers=gof_qualifiers,
            guess=self.free_parameters.guess,
            base_result=result,
        )

        # todo pass to superclass generalize fitresult function
        # or functional
        return FitResult(**result_dict)

    # TODO duplicate code
    def to_fitresult(self, result) -> FitResult:
        parameters = self.model.parameters.unpack(result.x)

        gof_qualifiers = {
            "loss": result["fun"],
        }

        fit_result = FitResult(
            fit_parameters=parameters,
            gof_qualifiers=gof_qualifiers,
            guess=self.guess,
            base_result=result,
        )

        return fit_result


MIN_PROB = 1e-9  # Minimal probability value (> 0.) to enter into np.log


def minfunc_expectation(
    x: np.ndarray,  # array of parameters
    model: Model,  # parameter names
    loss: Loss,  # currently not used
    posterior: dict,  # posterior probabilities
):
    params = model.parameters.unpack(x)
    probability = model(**params)

    # Todo do this in a `loss`
    expectation = {
        lhs: posterior[lhs] * np.log(np.clip(prob, a_min=MIN_PROB, a_max=1.0))
        for lhs, prob in probability.items()
    }
    # TODO: LOSS / WEIGHTS

    return -sum(r.sum() for r in expectation.values())


def minfunc(
    x: np.ndarray,  # array of parameters
    model: Model,
    loss: Loss,
    dependent_data: dict,  # corresponding measurements; target data
) -> float:
    parameter_values = model.parameters.unpack(x)
    predicted = model(**parameter_values)

    return loss(dependent_data, predicted)<|MERGE_RESOLUTION|>--- conflicted
+++ resolved
@@ -193,11 +193,7 @@
             for sub_model in sub_models:
                 # At the moment we assume all callables in the sub models to be MatrixCallables
                 # determine the kind
-<<<<<<< HEAD
-                kinds = [getattr(c, 'kind', None) for c in sub_model.values()]
-=======
                 kinds = [getattr(c, "kind", None) for c in sub_model.values()]
->>>>>>> 6f6e7551
                 # Filter the general list of parameters to reduce it down to the parameters
                 # this model accepts
                 # the sub model also needs to the fixed parameters to correctly be able to
